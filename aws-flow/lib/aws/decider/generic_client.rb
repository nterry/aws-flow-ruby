--- conflicted
+++ resolved
@@ -85,13 +85,9 @@
             result[:return_on_start] = true
             result
           end
-<<<<<<< HEAD
           # Otherwise, it will expect an options object passed in, and will do
           # things on that object. So make our new Proc do that, and add an
-          # option
-=======
-          # Otherwise, it will expect an options object passed in, and will do things on that object. So make our new Proc do that, and add an option.
->>>>>>> 8d867dfb
+          # option.
         else modified_options = Proc.new do |x|
             result = block.call(x)
             # Same as the above dup, we'll copy to avoid any possible mutation
